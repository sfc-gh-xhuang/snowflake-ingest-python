.idea/
<<<<<<< HEAD
dist/
build/
__pycache__/
*.egg-info
=======
# Byte-compiled / optimized / DLL files
__pycache__/
*.py[cod]
*$py.class

# C extensions
*.so

# Distribution / packaging
.Python
env/
build/
develop-eggs/
dist/
downloads/
eggs/
.eggs/
lib/
lib64/
parts/
sdist/
var/
*.egg-info/
.installed.cfg
*.egg

# PyInstaller
#  Usually these files are written by a python script from a template
#  before PyInstaller builds the exe, so as to inject date/other infos into it.
*.manifest
*.spec

# Installer logs
pip-log.txt
pip-delete-this-directory.txt

# Unit test / coverage reports
htmlcov/
.tox/
.coverage
.coverage.*
.cache
nosetests.xml
coverage.xml
*,cover
.hypothesis/

# Translations
*.mo
*.pot

# Django stuff:
*.log
local_settings.py

# Flask stuff:
instance/
.webassets-cache

# Scrapy stuff:
.scrapy

# Sphinx documentation
docs/_build/

# PyBuilder
target/

# Jupyter Notebook
.ipynb_checkpoints

# pyenv
.python-version

# celery beat schedule file
celerybeat-schedule

# dotenv
.env

# virtualenv
.venv/
venv/
ENV/

# Spyder project settings
.spyderproject

# Rope project settings
.ropeproject
>>>>>>> f5530311
<|MERGE_RESOLUTION|>--- conflicted
+++ resolved
@@ -1,10 +1,9 @@
 .idea/
-<<<<<<< HEAD
 dist/
 build/
 __pycache__/
 *.egg-info
-=======
+
 # Byte-compiled / optimized / DLL files
 __pycache__/
 *.py[cod]
@@ -93,6 +92,4 @@
 # Spyder project settings
 .spyderproject
 
-# Rope project settings
-.ropeproject
->>>>>>> f5530311
+# Rope project settings